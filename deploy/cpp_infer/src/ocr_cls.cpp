// Copyright (c) 2020 PaddlePaddle Authors. All Rights Reserved.
//
// Licensed under the Apache License, Version 2.0 (the "License");
// you may not use this file except in compliance with the License.
// You may obtain a copy of the License at
//
//     http://www.apache.org/licenses/LICENSE-2.0
//
// Unless required by applicable law or agreed to in writing, software
// distributed under the License is distributed on an "AS IS" BASIS,
// WITHOUT WARRANTIES OR CONDITIONS OF ANY KIND, either express or implied.
// See the License for the specific language governing permissions and
// limitations under the License.

#include <include/ocr_cls.h>

namespace PaddleOCR {

void Classifier::Run(std::vector<cv::Mat> img_list,
                     std::vector<int> &cls_labels,
                     std::vector<float> &cls_scores,
                     std::vector<double> &times) {
  std::chrono::duration<float> preprocess_diff =
      std::chrono::steady_clock::now() - std::chrono::steady_clock::now();
  std::chrono::duration<float> inference_diff =
      std::chrono::steady_clock::now() - std::chrono::steady_clock::now();
  std::chrono::duration<float> postprocess_diff =
      std::chrono::steady_clock::now() - std::chrono::steady_clock::now();

  int img_num = img_list.size();
  std::vector<int> cls_image_shape = {3, 48, 192};
  for (int beg_img_no = 0; beg_img_no < img_num;
       beg_img_no += this->cls_batch_num_) {
    auto preprocess_start = std::chrono::steady_clock::now();
    int end_img_no = std::min(img_num, beg_img_no + this->cls_batch_num_);
    int batch_num = end_img_no - beg_img_no;
    // preprocess
    std::vector<cv::Mat> norm_img_batch;
    for (int ino = beg_img_no; ino < end_img_no; ino++) {
      cv::Mat srcimg;
      img_list[ino].copyTo(srcimg);
      cv::Mat resize_img;
      this->resize_op_.Run(srcimg, resize_img, this->use_tensorrt_,
                           cls_image_shape);

      this->normalize_op_.Run(&resize_img, this->mean_, this->scale_,
                              this->is_scale_);
      norm_img_batch.push_back(resize_img);
    }
    std::vector<float> input(batch_num * cls_image_shape[0] *
                                 cls_image_shape[1] * cls_image_shape[2],
                             0.0f);
    this->permute_op_.Run(norm_img_batch, input.data());
    auto preprocess_end = std::chrono::steady_clock::now();
    preprocess_diff += preprocess_end - preprocess_start;

    // inference.
    auto input_names = this->predictor_->GetInputNames();
    auto input_t = this->predictor_->GetInputHandle(input_names[0]);
    input_t->Reshape({batch_num, cls_image_shape[0], cls_image_shape[1],
                      cls_image_shape[2]});
    auto inference_start = std::chrono::steady_clock::now();
    input_t->CopyFromCpu(input.data());
    this->predictor_->Run();

    std::vector<float> predict_batch;
    auto output_names = this->predictor_->GetOutputNames();
    auto output_t = this->predictor_->GetOutputHandle(output_names[0]);
    auto predict_shape = output_t->shape();

    int out_num = std::accumulate(predict_shape.begin(), predict_shape.end(), 1,
                                  std::multiplies<int>());
    predict_batch.resize(out_num);

    output_t->CopyToCpu(predict_batch.data());
    auto inference_end = std::chrono::steady_clock::now();
    inference_diff += inference_end - inference_start;

    // postprocess
    auto postprocess_start = std::chrono::steady_clock::now();
    for (int batch_idx = 0; batch_idx < predict_shape[0]; batch_idx++) {
      int label = int(
          Utility::argmax(&predict_batch[batch_idx * predict_shape[1]],
                          &predict_batch[(batch_idx + 1) * predict_shape[1]]));
      float score = float(*std::max_element(
          &predict_batch[batch_idx * predict_shape[1]],
          &predict_batch[(batch_idx + 1) * predict_shape[1]]));
      cls_labels[beg_img_no + batch_idx] = label;
      cls_scores[beg_img_no + batch_idx] = score;
    }
    auto postprocess_end = std::chrono::steady_clock::now();
    postprocess_diff += postprocess_end - postprocess_start;
  }
  times.push_back(double(preprocess_diff.count() * 1000));
  times.push_back(double(inference_diff.count() * 1000));
  times.push_back(double(postprocess_diff.count() * 1000));
}

void Classifier::LoadModel(const std::string &model_dir) {
  paddle_infer::Config config;
  config.SetModel(model_dir + "/inference.pdmodel",
                  model_dir + "/inference.pdiparams");

  if (this->use_gpu_) {
    config.EnableUseGpu(this->gpu_mem_, this->gpu_id_);
    if (this->use_tensorrt_) {
      auto precision = paddle_infer::Config::Precision::kFloat32;
      if (this->precision_ == "fp16") {
        precision = paddle_infer::Config::Precision::kHalf;
      }
      if (this->precision_ == "int8") {
        precision = paddle_infer::Config::Precision::kInt8;
      }
      config.EnableTensorRtEngine(1 << 20, 10, 3, precision, false, false);
<<<<<<< HEAD
      if (!Utility::PathExists("./trt_cls_shape.txt")){
        config.CollectShapeRangeInfo("./trt_cls_shape.txt");
      } else { 
=======
      if (!Utility::PathExists("./trt_cls_shape.txt")) {
        config.CollectShapeRangeInfo("./trt_cls_shape.txt");
      } else {
>>>>>>> 321b0a77
        config.EnableTunedTensorRtDynamicShape("./trt_cls_shape.txt", true);
      }
    }
  } else {
    config.DisableGpu();
    if (this->use_mkldnn_) {
      config.EnableMKLDNN();
    }
    config.SetCpuMathLibraryNumThreads(this->cpu_math_library_num_threads_);
  }

  // false for zero copy tensor
  config.SwitchUseFeedFetchOps(false);
  // true for multiple input
  config.SwitchSpecifyInputNames(true);

  config.SwitchIrOptim(true);

  config.EnableMemoryOptim();
  config.DisableGlogInfo();

  this->predictor_ = paddle_infer::CreatePredictor(config);
}
} // namespace PaddleOCR<|MERGE_RESOLUTION|>--- conflicted
+++ resolved
@@ -112,15 +112,9 @@
         precision = paddle_infer::Config::Precision::kInt8;
       }
       config.EnableTensorRtEngine(1 << 20, 10, 3, precision, false, false);
-<<<<<<< HEAD
-      if (!Utility::PathExists("./trt_cls_shape.txt")){
-        config.CollectShapeRangeInfo("./trt_cls_shape.txt");
-      } else { 
-=======
       if (!Utility::PathExists("./trt_cls_shape.txt")) {
         config.CollectShapeRangeInfo("./trt_cls_shape.txt");
       } else {
->>>>>>> 321b0a77
         config.EnableTunedTensorRtDynamicShape("./trt_cls_shape.txt", true);
       }
     }
