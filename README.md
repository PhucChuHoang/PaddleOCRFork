--- conflicted
+++ resolved
@@ -18,19 +18,11 @@
 PaddleOCR aims to create multilingual, awesome, leading, and practical OCR tools that help users train better models and apply them into practice.
 
 <div align="center">
-<<<<<<< HEAD
     <img src="./doc/imgs_results/PP-OCRv3/en/en_4.png" width="800">
 </div>
 
 <div align="center">
     <img src="./doc/imgs_results/ch_ppocr_mobile_v2.0/00006737.jpg" width="800">
-=======
-    <img src="./doc/imgs_results/ch_ppocr_mobile_v2.0/test_add_91.jpg" width="800">
-</div>
-
-<div align="center">
-    <img src="./doc/imgs_results/ch_ppocr_mobile_v2.0/00018069.jpg" width="800">
->>>>>>> aede0272
 </div>
 
 ## Recent updates
@@ -153,7 +145,6 @@
 ## Visualization [more](./doc/doc_en/visualization_en.md)
 
 <details open>
-<<<<<<< HEAD
 <summary>PP-OCRv3 Chinese model</summary>
 <div align="center">
     <img src="doc/imgs_results/PP-OCRv3/ch/PP-OCRv3-pic001.jpg" width="800">
@@ -182,40 +173,6 @@
 <summary>PP-Structure</summary>
 
 - layout analysis + table recognition  
-=======
-<summary>PP-OCRv2 Chinese model</summary>
->>>>>>> aede0272
-<div align="center">
-    <img src="./ppstructure/docs/table/ppstructure.GIF" width="800">
-</div>
-</details>
-
-<<<<<<< HEAD
-- SER (Semantic entity recognition)
-=======
-<details open>
-<summary>PP-OCRv2 English model</summary>
->>>>>>> aede0272
-<div align="center">
-    <img src="./ppstructure/docs/vqa/result_ser/zh_val_0_ser.jpg" width="800">
-</div>
-</details>
-
-<<<<<<< HEAD
-- RE (Relation Extraction)
-=======
-<details open>
-<summary>PP-OCRv2 Multilingual model</summary>
->>>>>>> aede0272
-<div align="center">
-    <img src="./ppstructure/docs/vqa/result_re/zh_val_21_re.jpg" width="800">
-</div>
-</details>
-
-<details open>
-<summary>PP-Structure</summary>
-
-- layout analysis + table recognition  
 <div align="center">
     <img src="./ppstructure/docs/table/ppstructure.GIF" width="800">
 </div>
