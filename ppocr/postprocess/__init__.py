--- conflicted
+++ resolved
@@ -26,18 +26,13 @@
 from .sast_postprocess import SASTPostProcess
 from .fce_postprocess import FCEPostProcess
 from .rec_postprocess import CTCLabelDecode, AttnLabelDecode, SRNLabelDecode, \
-<<<<<<< HEAD
-    DistillationCTCLabelDecode, NRTRLabelDecode, SARLabelDecode, \
-    SEEDLabelDecode, PRENLabelDecode
-from .table_postprocess import TableMasterLabelDecode, TableLabelDecode
-=======
     DistillationCTCLabelDecode, TableLabelDecode, NRTRLabelDecode, SARLabelDecode, \
     SEEDLabelDecode, PRENLabelDecode, ViTSTRLabelDecode, ABINetLabelDecode
->>>>>>> cec3464e
 from .cls_postprocess import ClsPostProcess
 from .pg_postprocess import PGPostProcess
 from .vqa_token_ser_layoutlm_postprocess import VQASerTokenLayoutLMPostProcess
 from .vqa_token_re_layoutlm_postprocess import VQAReTokenLayoutLMPostProcess
+from .table_postprocess import TableMasterLabelDecode, TableLabelDecode
 
 
 def build_post_process(config, global_config=None):
@@ -48,11 +43,8 @@
         'DistillationDBPostProcess', 'NRTRLabelDecode', 'SARLabelDecode',
         'SEEDLabelDecode', 'VQASerTokenLayoutLMPostProcess',
         'VQAReTokenLayoutLMPostProcess', 'PRENLabelDecode',
-<<<<<<< HEAD
-        'DistillationSARLabelDecode', 'TableMasterLabelDecode'
-=======
-        'DistillationSARLabelDecode', 'ViTSTRLabelDecode', 'ABINetLabelDecode'
->>>>>>> cec3464e
+        'DistillationSARLabelDecode', 'ViTSTRLabelDecode', 'ABINetLabelDecode',
+        'TableMasterLabelDecode'
     ]
 
     if config['name'] == 'PSEPostProcess':
