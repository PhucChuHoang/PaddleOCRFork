--- conflicted
+++ resolved
@@ -27,10 +27,6 @@
 from .rec_img_aug import BaseDataAugmentation, RecAug, RecConAug, RecResizeImg, ClsResizeImg, \
     SRNRecResizeImg, GrayRecResizeImg, SARRecResizeImg, PRENResizeImg, \
     ABINetRecResizeImg, SVTRRecResizeImg, ABINetRecAug, VLRecResizeImg, SPINRecResizeImg, RobustScannerRecResizeImg
-<<<<<<< HEAD
-
-=======
->>>>>>> 60ea689d
 from .ssl_img_aug import SSLRotateResize
 from .randaugment import RandAugment
 from .copy_paste import CopyPaste
