--- conflicted
+++ resolved
@@ -25,13 +25,8 @@
 
 
 from .rec_img_aug import BaseDataAugmentation, RecAug, RecConAug, RecResizeImg, ClsResizeImg, \
-<<<<<<< HEAD
-    SRNRecResizeImg, NRTRRecResizeImg, SARRecResizeImg, PRENResizeImg, \
-    SPINRecResizeImg
-=======
                          SRNRecResizeImg, GrayRecResizeImg, SARRecResizeImg, PRENResizeImg, \
-                         ABINetRecResizeImg, SVTRRecResizeImg, ABINetRecAug
->>>>>>> b6982b7f
+                         ABINetRecResizeImg, SVTRRecResizeImg, ABINetRecAug, SPINRecResizeImg
 from .ssl_img_aug import SSLRotateResize
 from .randaugment import RandAugment
 from .copy_paste import CopyPaste
