# Copyright (c) 2020 PaddlePaddle Authors. All Rights Reserved.
#
# Licensed under the Apache License, Version 2.0 (the "License");
# you may not use this file except in compliance with the License.
# You may obtain a copy of the License at
#
#     http://www.apache.org/licenses/LICENSE-2.0
#
# Unless required by applicable law or agreed to in writing, software
# distributed under the License is distributed on an "AS IS" BASIS,
# WITHOUT WARRANTIES OR CONDITIONS OF ANY KIND, either express or implied.
# See the License for the specific language governing permissions and
# limitations under the License.

__all__ = ['build_head']


def build_head(config):
    # det head
    from .det_db_head import DBHead
    from .det_east_head import EASTHead
    from .det_sast_head import SASTHead
    from .e2e_pg_head import PGHead

    # rec head
    from .rec_ctc_head import CTCHead
    from .rec_att_head import AttentionHead
    from .rec_srn_head import SRNHead
<<<<<<< HEAD
    from .rec_sar_head import SARHead
=======
    from .rec_nrtr_head import Transformer
>>>>>>> 63ed5fca

    # cls head
    from .cls_head import ClsHead
    support_dict = [
        'DBHead', 'EASTHead', 'SASTHead', 'CTCHead', 'ClsHead', 'AttentionHead',
<<<<<<< HEAD
        'SRNHead', 'PGHead', 'TableAttentionHead', 'SARHead']
=======
        'SRNHead', 'PGHead', 'Transformer', 'TableAttentionHead'
    ]
>>>>>>> 63ed5fca

    #table head
    from .table_att_head import TableAttentionHead

    module_name = config.pop('name')
    assert module_name in support_dict, Exception('head only support {}'.format(
        support_dict))
    module_class = eval(module_name)(**config)
    return module_class<|MERGE_RESOLUTION|>--- conflicted
+++ resolved
@@ -26,22 +26,15 @@
     from .rec_ctc_head import CTCHead
     from .rec_att_head import AttentionHead
     from .rec_srn_head import SRNHead
-<<<<<<< HEAD
+    from .rec_nrtr_head import Transformer
     from .rec_sar_head import SARHead
-=======
-    from .rec_nrtr_head import Transformer
->>>>>>> 63ed5fca
 
     # cls head
     from .cls_head import ClsHead
     support_dict = [
         'DBHead', 'EASTHead', 'SASTHead', 'CTCHead', 'ClsHead', 'AttentionHead',
-<<<<<<< HEAD
-        'SRNHead', 'PGHead', 'TableAttentionHead', 'SARHead']
-=======
-        'SRNHead', 'PGHead', 'Transformer', 'TableAttentionHead'
+        'SRNHead', 'PGHead', 'Transformer', 'TableAttentionHead', 'SARHead'
     ]
->>>>>>> 63ed5fca
 
     #table head
     from .table_att_head import TableAttentionHead
