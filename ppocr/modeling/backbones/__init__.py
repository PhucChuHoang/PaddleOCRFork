# Copyright (c) 2020 PaddlePaddle Authors. All Rights Reserved.
#
# Licensed under the Apache License, Version 2.0 (the "License");
# you may not use this file except in compliance with the License.
# You may obtain a copy of the License at
#
#     http://www.apache.org/licenses/LICENSE-2.0
#
# Unless required by applicable law or agreed to in writing, software
# distributed under the License is distributed on an "AS IS" BASIS,
# WITHOUT WARRANTIES OR CONDITIONS OF ANY KIND, either express or implied.
# See the License for the specific language governing permissions and
# limitations under the License.

__all__ = ["build_backbone"]


def build_backbone(config, model_type):
    if model_type == "det":
        from .det_mobilenet_v3 import MobileNetV3
        from .det_resnet_vd import ResNet
        from .det_resnet_vd_sast import ResNet_SAST
        support_dict = ["MobileNetV3", "ResNet", "ResNet_SAST"]
    elif model_type == "rec" or model_type == "cls":
        from .rec_mobilenet_v3 import MobileNetV3
        from .rec_resnet_vd import ResNet
        from .rec_resnet_fpn import ResNetFPN
<<<<<<< HEAD
        from .rec_nrtr_mtb import MTB
        from .rec_swin import SwinTransformer
        support_dict = ['MobileNetV3', 'ResNet', 'ResNetFPN', 'MTB', 'SwinTransformer']
        
    elif model_type == 'e2e':
=======
        from .rec_mv1_enhance import MobileNetV1Enhance
        support_dict = [
            "MobileNetV1Enhance", "MobileNetV3", "ResNet", "ResNetFPN"
        ]
    elif model_type == "e2e":
>>>>>>> a81b88a0
        from .e2e_resnet_vd_pg import ResNet
        support_dict = ["ResNet"]
    elif model_type == "table":
        from .table_resnet_vd import ResNet
        from .table_mobilenet_v3 import MobileNetV3
        support_dict = ["ResNet", "MobileNetV3"]
    else:
        raise NotImplementedError

    module_name = config.pop("name")
    assert module_name in support_dict, Exception(
        "when model typs is {}, backbone only support {}".format(model_type,
                                                                 support_dict))
    module_class = eval(module_name)(**config)
    return module_class<|MERGE_RESOLUTION|>--- conflicted
+++ resolved
@@ -25,19 +25,11 @@
         from .rec_mobilenet_v3 import MobileNetV3
         from .rec_resnet_vd import ResNet
         from .rec_resnet_fpn import ResNetFPN
-<<<<<<< HEAD
+        from .rec_mv1_enhance import MobileNetV1Enhance
         from .rec_nrtr_mtb import MTB
         from .rec_swin import SwinTransformer
-        support_dict = ['MobileNetV3', 'ResNet', 'ResNetFPN', 'MTB', 'SwinTransformer']
-        
-    elif model_type == 'e2e':
-=======
-        from .rec_mv1_enhance import MobileNetV1Enhance
-        support_dict = [
-            "MobileNetV1Enhance", "MobileNetV3", "ResNet", "ResNetFPN"
-        ]
+        support_dict = ['MobileNetV1Enhance', 'MobileNetV3', 'ResNet', 'ResNetFPN', 'MTB', 'SwinTransformer']
     elif model_type == "e2e":
->>>>>>> a81b88a0
         from .e2e_resnet_vd_pg import ResNet
         support_dict = ["ResNet"]
     elif model_type == "table":
