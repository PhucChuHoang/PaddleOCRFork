--- conflicted
+++ resolved
@@ -32,24 +32,17 @@
         from .rec_mv1_enhance import MobileNetV1Enhance
         from .rec_nrtr_mtb import MTB
         from .rec_resnet_31 import ResNet31
+        from .rec_resnet_32 import ResNet32
         from .rec_resnet_45 import ResNet45
         from .rec_resnet_aster import ResNet_ASTER
         from .rec_micronet import MicroNet
         from .rec_efficientb3_pren import EfficientNetb3_PREN
         from .rec_svtrnet import SVTRNet
-<<<<<<< HEAD
-        from .rec_resnet_32 import ResNet32
-        support_dict = [
-            'MobileNetV1Enhance', 'MobileNetV3', 'ResNet', 'ResNetFPN', 'MTB',
-            "ResNet31", "ResNet_ASTER", 'MicroNet', 'EfficientNetb3_PREN',
-            'SVTRNet', 'ResNet32'
-=======
         from .rec_vitstr import ViTSTR
         support_dict = [
             'MobileNetV1Enhance', 'MobileNetV3', 'ResNet', 'ResNetFPN', 'MTB',
             'ResNet31', 'ResNet45', 'ResNet_ASTER', 'MicroNet',
-            'EfficientNetb3_PREN', 'SVTRNet', 'ViTSTR'
->>>>>>> b6982b7f
+            'EfficientNetb3_PREN', 'SVTRNet', 'ViTSTR', 'ResNet32'
         ]
     elif model_type == 'e2e':
         from .e2e_resnet_vd_pg import ResNet
