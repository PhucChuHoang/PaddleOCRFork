--- conflicted
+++ resolved
@@ -53,16 +53,10 @@
 pip3 install paddleclas
 
 # Install the KIE dependency packages (if you do not use the KIE, you can skip it)
-<<<<<<< HEAD
-pip3 install -r ppstructure/kie/requirements.txt
+pip3 install -r kie/requirements.txt
 
 # Install the layout recovery dependency packages (if you do not use the layout recovery, you can skip it)
-pip3 install -r ppstructure/recovery/requirements.txt
-
-
-=======
-pip3 install -r kie/requirements.txt
->>>>>>> 0f66707f
+pip3 install -r recovery/requirements.txt
 ```
 
 <a name="2"></a>
@@ -97,24 +91,15 @@
 ```
 
 <a name="215"></a>
+
 #### 2.1.5 Key Information Extraction
 
 Key information extraction does not currently support use by the whl package. For detailed usage tutorials, please refer to: [Key Information Extraction](../kie/README.md).
 
 <a name="216"></a>
 #### 2.1.6 layout recovery
-<<<<<<< HEAD
-```
-# Chinese pic
-paddleocr --image_dir=PaddleOCR/ppstructure/docs/table/1.png --type=structure --recovery=true
-# English pic
-paddleocr --image_dir=PaddleOCR/ppstructure/docs/table/1.png --type=structure --recovery=true --lang='en'
-# pdf file
-paddleocr --image_dir=ppstructure/recovery/UnrealText.pdf --type=structure --recovery=true --lang='en'
-=======
-```bash
-paddleocr --image_dir=ppstructure/docs/table/1.png --type=structure --recovery=true
->>>>>>> 0f66707f
+```
+paddleocr --image_dir=ppstructure/docs/table/1.png --type=structure --recovery=true --lang='en'
 ```
 
 <a name="22"></a>
