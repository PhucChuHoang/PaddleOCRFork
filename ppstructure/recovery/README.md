English | [简体中文](README_ch.md)

# Layout Recovery

- [1. Introduction](#1)
- [2. Install](#2)
    - [2.1 Install PaddlePaddle](#2.1)
    - [2.2 Install PaddleOCR](#2.2)
- [3. Quick Start](#3)
    - [3.1 Download models](#3.1)
    - [3.2 Layout recovery](#3.2)
- [4. More](#4)

<a name="1"></a>

## 1. Introduction

Layout recovery means that after OCR recognition, the content is still arranged like the original document pictures, and the paragraphs are output to word document in the same order.

Layout recovery combines [layout analysis](../layout/README.md)、[table recognition](../table/README.md) to better recover images, tables, titles, etc. supports input files in PDF and document image formats in Chinese and English. The following figure shows the effect of restoring the layout of English and Chinese documents:

<div align="center">
<img src="../docs/recovery/recovery.jpg"  width = "700" />
</div>

<div align="center">
<img src="../docs/recovery/recovery_ch.jpg"  width = "800" />
</div>
<a name="2"></a>

## 2. Install

<a name="2.1"></a>

### 2.1 Install PaddlePaddle

```bash
python3 -m pip install --upgrade pip

# If you have cuda9 or cuda10 installed on your machine, please run the following command to install
python3 -m pip install "paddlepaddle-gpu" -i https://mirror.baidu.com/pypi/simple

# CPU installation
python3 -m pip install "paddlepaddle" -i https://mirror.baidu.com/pypi/simple
````

For more requirements, please refer to the instructions in [Installation Documentation](https://www.paddlepaddle.org.cn/en/install/quick?docurl=/documentation/docs/en/install/pip/macos-pip_en.html).

<a name="2.2"></a>

### 2.2 Install PaddleOCR

- **(1) Download source code**

```bash
[Recommended] git clone https://github.com/PaddlePaddle/PaddleOCR

# If the pull cannot be successful due to network problems, you can also choose to use the hosting on the code cloud:
git clone https://gitee.com/paddlepaddle/PaddleOCR

# Note: Code cloud hosting code may not be able to synchronize the update of this github project in real time, there is a delay of 3 to 5 days, please use the recommended method first.
````

- **(2) Install recovery's `requirements`**

The layout restoration is exported as docx and PDF files, so python-docx and docx2pdf API need to be installed, and PyMuPDF api([requires Python >= 3.7](https://pypi.org/project/PyMuPDF/)) need to be installed to process the input files in pdf format.

```bash
python3 -m pip install -r ppstructure/recovery/requirements.txt
````

<a name="3"></a>

## 3. Quick Start

Through layout analysis, we divided the image/PDF documents into regions, located the key regions, such as text, table, picture, etc., and recorded the location, category, and regional pixel value information of each region. Different regions are processed separately, where:

- OCR detection and recognition is performed in the text area, and the coordinates of the OCR detection box and the text content information are added on the basis of the previous information

- The table area identifies tables and records html and text information of tables
- Save the image directly

We can restore the test picture through the layout information, OCR detection and recognition structure, table information, and saved pictures.

<<<<<<< HEAD
The whl package is also provided  for quick use, see [quickstart](../docs/quickstart_en.md) for details.

=======
The whl package is also provided  for quick use, follow the above code, for more infomation please refer to [quickstart](../docs/quickstart_en.md) for details.

```bash
paddleocr --image_dir=ppstructure/docs/table/1.png --type=structure --recovery=true --lang='en'
```
>>>>>>> 321b0a77

<a name="3.1"></a>
### 3.1 Download models

If input is English document, download English models:

```bash
cd PaddleOCR/ppstructure

# download model
mkdir inference && cd inference
# Download the detection model of the ultra-lightweight English PP-OCRv3 model and unzip it
https://paddleocr.bj.bcebos.com/PP-OCRv3/english/en_PP-OCRv3_det_infer.tar && tar xf en_PP-OCRv3_det_infer.tar
# Download the recognition model of the ultra-lightweight English PP-OCRv3 model and unzip it
wget https://paddleocr.bj.bcebos.com/PP-OCRv3/english/en_PP-OCRv3_rec_infer.tar && tar xf en_PP-OCRv3_rec_infer.tar
# Download the ultra-lightweight English table inch model and unzip it
wget https://paddleocr.bj.bcebos.com/ppstructure/models/slanet/en_ppstructure_mobile_v2.0_SLANet_infer.tar
tar xf en_ppstructure_mobile_v2.0_SLANet_infer.tar
# Download the layout model of publaynet dataset and unzip it
wget https://paddleocr.bj.bcebos.com/ppstructure/models/layout/picodet_lcnet_x1_0_fgd_layout_infer.tar
tar xf picodet_lcnet_x1_0_fgd_layout_infer.tar
cd ..
```
If input is Chinese document，download Chinese models:
[Chinese and English ultra-lightweight PP-OCRv3 model](https://github.com/PaddlePaddle/PaddleOCR/blob/dygraph/README.md#pp-ocr-series-model-listupdate-on-september-8th)、[表格识别模型](https://github.com/PaddlePaddle/PaddleOCR/blob/dygraph/ppstructure/docs/models_list.md#22-表格识别模型)、[版面分析模型](https://github.com/PaddlePaddle/PaddleOCR/blob/dygraph/ppstructure/docs/models_list.md#1-版面分析模型)

<a name="3.2"></a>
### 3.2 Layout recovery


```bash
python3 predict_system.py \
    --image_dir=./docs/table/1.png \
    --det_model_dir=inference/en_PP-OCRv3_det_infer \
    --rec_model_dir=inference/en_PP-OCRv3_rec_infer \
    --rec_char_dict_path=../ppocr/utils/en_dict.txt \
    --table_model_dir=inference/en_ppstructure_mobile_v2.0_SLANet_infer \
    --table_char_dict_path=../ppocr/utils/dict/table_structure_dict.txt \
    --layout_model_dir=inference/picodet_lcnet_x1_0_fgd_layout_infer \
    --layout_dict_path=../ppocr/utils/dict/layout_dict/layout_publaynet_dict.txt \
    --vis_font_path=../doc/fonts/simfang.ttf \
    --recovery=True \
    --save_pdf=False \
    --output=../output/
```

After running, the docx of each picture will be saved in the directory specified by the output field

Field：

- image_dir：test file测试文件， can be picture, picture directory, pdf file, pdf file directory
- det_model_dir：OCR detection model path
- rec_model_dir：OCR recognition model path
- rec_char_dict_path：OCR recognition dict path. If the Chinese model is used, change to "../ppocr/utils/ppocr_keys_v1.txt". And if you trained the model on your own dataset, change to the trained dictionary
- table_model_dir：tabel recognition model path
- table_char_dict_path：tabel recognition dict path. If the Chinese model is used, no need to change
- layout_model_dir：layout analysis model path
- layout_dict_path：layout analysis dict path. If the Chinese model is used, change to "../ppocr/utils/dict/layout_dict/layout_cdla_dict.txt"
- recovery：whether to enable layout of recovery, default False
- save_pdf：when recovery file, whether to save pdf file, default False
- output：save the recovery result path

<a name="4"></a>

## 4. More

For training, evaluation and inference tutorial for text detection models, please refer to [text detection doc](https://github.com/PaddlePaddle/PaddleOCR/blob/dygraph/doc/doc_en/detection_en.md).

For training, evaluation and inference tutorial for text recognition models, please refer to [text recognition doc](https://github.com/PaddlePaddle/PaddleOCR/blob/dygraph/doc/doc_en/recognition_en.md).

For training, evaluation and inference tutorial for layout analysis models, please refer to [layout analysis doc](https://github.com/PaddlePaddle/PaddleOCR/blob/dygraph/ppstructure/layout/README.md)

For training, evaluation and inference tutorial for table recognition models, please refer to [table recognition doc](https://github.com/PaddlePaddle/PaddleOCR/blob/dygraph/ppstructure/table/README.md)<|MERGE_RESOLUTION|>--- conflicted
+++ resolved
@@ -82,16 +82,11 @@
 
 We can restore the test picture through the layout information, OCR detection and recognition structure, table information, and saved pictures.
 
-<<<<<<< HEAD
-The whl package is also provided  for quick use, see [quickstart](../docs/quickstart_en.md) for details.
-
-=======
 The whl package is also provided  for quick use, follow the above code, for more infomation please refer to [quickstart](../docs/quickstart_en.md) for details.
 
 ```bash
 paddleocr --image_dir=ppstructure/docs/table/1.png --type=structure --recovery=true --lang='en'
 ```
->>>>>>> 321b0a77
 
 <a name="3.1"></a>
 ### 3.1 Download models
