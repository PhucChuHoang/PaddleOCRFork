--- conflicted
+++ resolved
@@ -174,11 +174,7 @@
         data = {'image': img}
 
         st = time.time()
-<<<<<<< HEAD
-        
-=======
-
->>>>>>> 2062b509
+
         if self.args.benchmark:
             self.autolog.times.start()
 
