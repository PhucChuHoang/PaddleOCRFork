--- conflicted
+++ resolved
@@ -216,20 +216,13 @@
     count = 0
     total_time = 0
     draw_img_save = "./inference_results"
-<<<<<<< HEAD
-    # warmup 10 times
+
     if args.warmup:
         img = np.random.uniform(0, 255, [640, 640, 3]).astype(np.uint8)
         for i in range(10):
             res = text_detector(img)
-=======
+
     cpu_mem, gpu_mem, gpu_util = 0, 0, 0
-
-    # warmup 10 times
-    fake_img = np.random.uniform(-1, 1, [640, 640, 3]).astype(np.float32)
-    for i in range(10):
-        dt_boxes, _ = text_detector(fake_img)
->>>>>>> d93a445d
 
     if not os.path.exists(draw_img_save):
         os.makedirs(draw_img_save)
