# Copyright (c) 2020 PaddlePaddle Authors. All Rights Reserved.
#
# Licensed under the Apache License, Version 2.0 (the "License");
# you may not use this file except in compliance with the License.
# You may obtain a copy of the License at
#
#     http://www.apache.org/licenses/LICENSE-2.0
#
# Unless required by applicable law or agreed to in writing, software
# distributed under the License is distributed on an "AS IS" BASIS,
# WITHOUT WARRANTIES OR CONDITIONS OF ANY KIND, either express or implied.
# See the License for the specific language governing permissions and
# limitations under the License.

import argparse
import os
import sys
import cv2
import numpy as np
import json
from PIL import Image, ImageDraw, ImageFont
import math
from paddle import inference
import time
from ppocr.utils.logging import get_logger

logger = get_logger()


def str2bool(v):
    return v.lower() in ("true", "t", "1")


def init_args():
    parser = argparse.ArgumentParser()
    # params for prediction engine
    parser.add_argument("--use_gpu", type=str2bool, default=True)
    parser.add_argument("--ir_optim", type=str2bool, default=True)
    parser.add_argument("--use_tensorrt", type=str2bool, default=False)
    parser.add_argument("--precision", type=str, default="fp32")
    parser.add_argument("--gpu_mem", type=int, default=500)

    # params for text detector
    parser.add_argument("--image_dir", type=str)
    parser.add_argument("--det_algorithm", type=str, default='DB')
    parser.add_argument("--det_model_dir", type=str)
    parser.add_argument("--det_limit_side_len", type=float, default=960)
    parser.add_argument("--det_limit_type", type=str, default='max')

    # DB parmas
    parser.add_argument("--det_db_thresh", type=float, default=0.3)
    parser.add_argument("--det_db_box_thresh", type=float, default=0.5)
    parser.add_argument("--det_db_unclip_ratio", type=float, default=1.6)
    parser.add_argument("--max_batch_size", type=int, default=10)
    parser.add_argument("--use_dilation", type=bool, default=False)
    parser.add_argument("--det_db_score_mode", type=str, default="fast")
    # EAST parmas
    parser.add_argument("--det_east_score_thresh", type=float, default=0.8)
    parser.add_argument("--det_east_cover_thresh", type=float, default=0.1)
    parser.add_argument("--det_east_nms_thresh", type=float, default=0.2)

    # SAST parmas
    parser.add_argument("--det_sast_score_thresh", type=float, default=0.5)
    parser.add_argument("--det_sast_nms_thresh", type=float, default=0.2)
    parser.add_argument("--det_sast_polygon", type=bool, default=False)

    # params for text recognizer
    parser.add_argument("--rec_algorithm", type=str, default='CRNN')
    parser.add_argument("--rec_model_dir", type=str)
    parser.add_argument("--rec_image_shape", type=str, default="3, 32, 320")
    parser.add_argument("--rec_char_type", type=str, default='ch')
    parser.add_argument("--rec_batch_num", type=int, default=6)
    parser.add_argument("--max_text_length", type=int, default=25)
    parser.add_argument(
        "--rec_char_dict_path",
        type=str,
        default="./ppocr/utils/ppocr_keys_v1.txt")
    parser.add_argument("--use_space_char", type=str2bool, default=True)
    parser.add_argument(
        "--vis_font_path", type=str, default="./doc/fonts/simfang.ttf")
    parser.add_argument("--drop_score", type=float, default=0.5)

    # params for e2e
    parser.add_argument("--e2e_algorithm", type=str, default='PGNet')
    parser.add_argument("--e2e_model_dir", type=str)
    parser.add_argument("--e2e_limit_side_len", type=float, default=768)
    parser.add_argument("--e2e_limit_type", type=str, default='max')

    # PGNet parmas
    parser.add_argument("--e2e_pgnet_score_thresh", type=float, default=0.5)
    parser.add_argument(
        "--e2e_char_dict_path", type=str, default="./ppocr/utils/ic15_dict.txt")
    parser.add_argument("--e2e_pgnet_valid_set", type=str, default='totaltext')
    parser.add_argument("--e2e_pgnet_polygon", type=bool, default=True)
    parser.add_argument("--e2e_pgnet_mode", type=str, default='fast')

    # params for text classifier
    parser.add_argument("--use_angle_cls", type=str2bool, default=False)
    parser.add_argument("--cls_model_dir", type=str)
    parser.add_argument("--cls_image_shape", type=str, default="3, 48, 192")
    parser.add_argument("--label_list", type=list, default=['0', '180'])
    parser.add_argument("--cls_batch_num", type=int, default=6)
    parser.add_argument("--cls_thresh", type=float, default=0.9)

    parser.add_argument("--enable_mkldnn", type=str2bool, default=False)
    parser.add_argument("--cpu_threads", type=int, default=10)
    parser.add_argument("--use_pdserving", type=str2bool, default=False)

    parser.add_argument("--use_mp", type=str2bool, default=False)
    parser.add_argument("--total_process_num", type=int, default=1)
    parser.add_argument("--process_id", type=int, default=0)
<<<<<<< HEAD

    parser.add_argument("--benchmark", type=bool, default=False)
    parser.add_argument("--save_log_path", type=str, default="./log_output/")

=======
    parser.add_argument("--show_log", type=str2bool, default=True)
>>>>>>> 2c2918f2
    return parser


def parse_args():
    parser = init_args()
    return parser.parse_args()


class Times(object):
    def __init__(self):
        self.time = 0.
        self.st = 0.
        self.et = 0.

    def start(self):
        self.st = time.time()

    def end(self, accumulative=True):
        self.et = time.time()
        if accumulative:
            self.time += self.et - self.st
        else:
            self.time = self.et - self.st

    def reset(self):
        self.time = 0.
        self.st = 0.
        self.et = 0.

    def value(self):
        return round(self.time, 4)


class Timer(Times):
    def __init__(self):
        super(Timer, self).__init__()
        self.total_time = Times()
        self.preprocess_time = Times()
        self.inference_time = Times()
        self.postprocess_time = Times()
        self.img_num = 0

    def info(self, average=False):
        logger.info("----------------------- Perf info -----------------------")
        logger.info("total_time: {}, img_num: {}".format(self.total_time.value(
        ), self.img_num))
        preprocess_time = round(self.preprocess_time.value() / self.img_num,
                                4) if average else self.preprocess_time.value()
        postprocess_time = round(
            self.postprocess_time.value() / self.img_num,
            4) if average else self.postprocess_time.value()
        inference_time = round(self.inference_time.value() / self.img_num,
                               4) if average else self.inference_time.value()

        average_latency = self.total_time.value() / self.img_num
        logger.info("average_latency(ms): {:.2f}, QPS: {:2f}".format(
            average_latency * 1000, 1 / average_latency))
        logger.info(
            "preprocess_latency(ms): {:.2f}, inference_latency(ms): {:.2f}, postprocess_latency(ms): {:.2f}".
            format(preprocess_time * 1000, inference_time * 1000,
                   postprocess_time * 1000))

    def report(self, average=False):
        dic = {}
        dic['preprocess_time'] = round(
            self.preprocess_time.value() / self.img_num,
            4) if average else self.preprocess_time.value()
        dic['postprocess_time'] = round(
            self.postprocess_time.value() / self.img_num,
            4) if average else self.postprocess_time.value()
        dic['inference_time'] = round(
            self.inference_time.value() / self.img_num,
            4) if average else self.inference_time.value()
        dic['img_num'] = self.img_num
        dic['total_time'] = round(self.total_time.value(), 4)
        return dic


def create_predictor(args, mode, logger):
    if mode == "det":
        model_dir = args.det_model_dir
    elif mode == 'cls':
        model_dir = args.cls_model_dir
    elif mode == 'rec':
        model_dir = args.rec_model_dir
    elif mode == 'structure':
        model_dir = args.structure_model_dir
    else:
        model_dir = args.e2e_model_dir

    if model_dir is None:
        logger.info("not find {} model file path {}".format(mode, model_dir))
        sys.exit(0)
    model_file_path = model_dir + "/inference.pdmodel"
    params_file_path = model_dir + "/inference.pdiparams"
    if not os.path.exists(model_file_path):
        logger.info("not find model file path {}".format(model_file_path))
        sys.exit(0)
    if not os.path.exists(params_file_path):
        logger.info("not find params file path {}".format(params_file_path))
        sys.exit(0)

    config = inference.Config(model_file_path, params_file_path)

    if hasattr(args, 'precision'):
        if args.precision == "fp16" and args.use_tensorrt:
            precision = inference.PrecisionType.Half
        elif args.precision == "int8":
            precision = inference.PrecisionType.Int8
        else:
            precision = inference.PrecisionType.Float32
    else:
        precision = inference.PrecisionType.Float32

    if args.use_gpu:
        config.enable_use_gpu(args.gpu_mem, 0)
        if args.use_tensorrt:
            config.enable_tensorrt_engine(
                precision_mode=inference.PrecisionType.Float32,
                max_batch_size=args.max_batch_size,
                min_subgraph_size=3)  # skip the minmum trt subgraph
        if mode == "det" and "mobile" in model_file_path:
            min_input_shape = {
                "x": [1, 3, 50, 50],
                "conv2d_92.tmp_0": [1, 96, 20, 20],
                "conv2d_91.tmp_0": [1, 96, 10, 10],
                "nearest_interp_v2_1.tmp_0": [1, 96, 10, 10],
                "nearest_interp_v2_2.tmp_0": [1, 96, 20, 20],
                "nearest_interp_v2_3.tmp_0": [1, 24, 20, 20],
                "nearest_interp_v2_4.tmp_0": [1, 24, 20, 20],
                "nearest_interp_v2_5.tmp_0": [1, 24, 20, 20],
                "elementwise_add_7": [1, 56, 2, 2],
                "nearest_interp_v2_0.tmp_0": [1, 96, 2, 2]
            }
            max_input_shape = {
                "x": [1, 3, 2000, 2000],
                "conv2d_92.tmp_0": [1, 96, 400, 400],
                "conv2d_91.tmp_0": [1, 96, 200, 200],
                "nearest_interp_v2_1.tmp_0": [1, 96, 200, 200],
                "nearest_interp_v2_2.tmp_0": [1, 96, 400, 400],
                "nearest_interp_v2_3.tmp_0": [1, 24, 400, 400],
                "nearest_interp_v2_4.tmp_0": [1, 24, 400, 400],
                "nearest_interp_v2_5.tmp_0": [1, 24, 400, 400],
                "elementwise_add_7": [1, 56, 400, 400],
                "nearest_interp_v2_0.tmp_0": [1, 96, 400, 400]
            }
            opt_input_shape = {
                "x": [1, 3, 640, 640],
                "conv2d_92.tmp_0": [1, 96, 160, 160],
                "conv2d_91.tmp_0": [1, 96, 80, 80],
                "nearest_interp_v2_1.tmp_0": [1, 96, 80, 80],
                "nearest_interp_v2_2.tmp_0": [1, 96, 160, 160],
                "nearest_interp_v2_3.tmp_0": [1, 24, 160, 160],
                "nearest_interp_v2_4.tmp_0": [1, 24, 160, 160],
                "nearest_interp_v2_5.tmp_0": [1, 24, 160, 160],
                "elementwise_add_7": [1, 56, 40, 40],
                "nearest_interp_v2_0.tmp_0": [1, 96, 40, 40]
            }
        if mode == "det" and "server" in model_file_path:
            min_input_shape = {
                "x": [1, 3, 50, 50],
                "conv2d_59.tmp_0": [1, 96, 20, 20],
                "nearest_interp_v2_2.tmp_0": [1, 96, 20, 20],
                "nearest_interp_v2_3.tmp_0": [1, 24, 20, 20],
                "nearest_interp_v2_4.tmp_0": [1, 24, 20, 20],
                "nearest_interp_v2_5.tmp_0": [1, 24, 20, 20]
            }
            max_input_shape = {
                "x": [1, 3, 2000, 2000],
                "conv2d_59.tmp_0": [1, 96, 400, 400],
                "nearest_interp_v2_2.tmp_0": [1, 96, 400, 400],
                "nearest_interp_v2_3.tmp_0": [1, 24, 400, 400],
                "nearest_interp_v2_4.tmp_0": [1, 24, 400, 400],
                "nearest_interp_v2_5.tmp_0": [1, 24, 400, 400]
            }
            opt_input_shape = {
                "x": [1, 3, 640, 640],
                "conv2d_59.tmp_0": [1, 96, 160, 160],
                "nearest_interp_v2_2.tmp_0": [1, 96, 160, 160],
                "nearest_interp_v2_3.tmp_0": [1, 24, 160, 160],
                "nearest_interp_v2_4.tmp_0": [1, 24, 160, 160],
                "nearest_interp_v2_5.tmp_0": [1, 24, 160, 160]
            }
        elif mode == "rec":
            min_input_shape = {"x": [args.rec_batch_num, 3, 32, 10]}
            max_input_shape = {"x": [args.rec_batch_num, 3, 32, 2000]}
            opt_input_shape = {"x": [args.rec_batch_num, 3, 32, 320]}
        elif mode == "cls":
            min_input_shape = {"x": [args.rec_batch_num, 3, 48, 10]}
            max_input_shape = {"x": [args.rec_batch_num, 3, 48, 2000]}
            opt_input_shape = {"x": [args.rec_batch_num, 3, 48, 320]}
        else:
            min_input_shape = {"x": [1, 3, 10, 10]}
            max_input_shape = {"x": [1, 3, 1000, 1000]}
            opt_input_shape = {"x": [1, 3, 500, 500]}
        config.set_trt_dynamic_shape_info(min_input_shape, max_input_shape,
                                          opt_input_shape)

    else:
        config.disable_gpu()
        if hasattr(args, "cpu_threads"):
            config.set_cpu_math_library_num_threads(args.cpu_threads)
        else:
            # default cpu threads as 10
            config.set_cpu_math_library_num_threads(10)
        if args.enable_mkldnn:
            # cache 10 different shapes for mkldnn to avoid memory leak
            config.set_mkldnn_cache_capacity(10)
            config.enable_mkldnn()

    # enable memory optim
    config.enable_memory_optim()
    config.disable_glog_info()

    config.delete_pass("conv_transpose_eltwiseadd_bn_fuse_pass")
    config.switch_use_feed_fetch_ops(False)
    config.switch_ir_optim(True)
    if mode == 'structure':
        config.switch_ir_optim(False)
    # create predictor
    predictor = inference.create_predictor(config)
    input_names = predictor.get_input_names()
    for name in input_names:
        input_tensor = predictor.get_input_handle(name)
    output_names = predictor.get_output_names()
    output_tensors = []
    for output_name in output_names:
        output_tensor = predictor.get_output_handle(output_name)
        output_tensors.append(output_tensor)
    return predictor, input_tensor, output_tensors, config


def draw_e2e_res(dt_boxes, strs, img_path):
    src_im = cv2.imread(img_path)
    for box, str in zip(dt_boxes, strs):
        box = box.astype(np.int32).reshape((-1, 1, 2))
        cv2.polylines(src_im, [box], True, color=(255, 255, 0), thickness=2)
        cv2.putText(
            src_im,
            str,
            org=(int(box[0, 0, 0]), int(box[0, 0, 1])),
            fontFace=cv2.FONT_HERSHEY_COMPLEX,
            fontScale=0.7,
            color=(0, 255, 0),
            thickness=1)
    return src_im


def draw_text_det_res(dt_boxes, img_path):
    src_im = cv2.imread(img_path)
    for box in dt_boxes:
        box = np.array(box).astype(np.int32).reshape(-1, 2)
        cv2.polylines(src_im, [box], True, color=(255, 255, 0), thickness=2)
    return src_im


def resize_img(img, input_size=600):
    """
    resize img and limit the longest side of the image to input_size
    """
    img = np.array(img)
    im_shape = img.shape
    im_size_max = np.max(im_shape[0:2])
    im_scale = float(input_size) / float(im_size_max)
    img = cv2.resize(img, None, None, fx=im_scale, fy=im_scale)
    return img


def draw_ocr(image,
             boxes,
             txts=None,
             scores=None,
             drop_score=0.5,
             font_path="./doc/fonts/simfang.ttf"):
    """
    Visualize the results of OCR detection and recognition
    args:
        image(Image|array): RGB image
        boxes(list): boxes with shape(N, 4, 2)
        txts(list): the texts
        scores(list): txxs corresponding scores
        drop_score(float): only scores greater than drop_threshold will be visualized
        font_path: the path of font which is used to draw text
    return(array):
        the visualized img
    """
    if scores is None:
        scores = [1] * len(boxes)
    box_num = len(boxes)
    for i in range(box_num):
        if scores is not None and (scores[i] < drop_score or
                                   math.isnan(scores[i])):
            continue
        box = np.reshape(np.array(boxes[i]), [-1, 1, 2]).astype(np.int64)
        image = cv2.polylines(np.array(image), [box], True, (255, 0, 0), 2)
    if txts is not None:
        img = np.array(resize_img(image, input_size=600))
        txt_img = text_visual(
            txts,
            scores,
            img_h=img.shape[0],
            img_w=600,
            threshold=drop_score,
            font_path=font_path)
        img = np.concatenate([np.array(img), np.array(txt_img)], axis=1)
        return img
    return image


def draw_ocr_box_txt(image,
                     boxes,
                     txts,
                     scores=None,
                     drop_score=0.5,
                     font_path="./doc/simfang.ttf"):
    h, w = image.height, image.width
    img_left = image.copy()
    img_right = Image.new('RGB', (w, h), (255, 255, 255))

    import random

    random.seed(0)
    draw_left = ImageDraw.Draw(img_left)
    draw_right = ImageDraw.Draw(img_right)
    for idx, (box, txt) in enumerate(zip(boxes, txts)):
        if scores is not None and scores[idx] < drop_score:
            continue
        color = (random.randint(0, 255), random.randint(0, 255),
                 random.randint(0, 255))
        draw_left.polygon(box, fill=color)
        draw_right.polygon(
            [
                box[0][0], box[0][1], box[1][0], box[1][1], box[2][0],
                box[2][1], box[3][0], box[3][1]
            ],
            outline=color)
        box_height = math.sqrt((box[0][0] - box[3][0])**2 + (box[0][1] - box[3][
            1])**2)
        box_width = math.sqrt((box[0][0] - box[1][0])**2 + (box[0][1] - box[1][
            1])**2)
        if box_height > 2 * box_width:
            font_size = max(int(box_width * 0.9), 10)
            font = ImageFont.truetype(font_path, font_size, encoding="utf-8")
            cur_y = box[0][1]
            for c in txt:
                char_size = font.getsize(c)
                draw_right.text(
                    (box[0][0] + 3, cur_y), c, fill=(0, 0, 0), font=font)
                cur_y += char_size[1]
        else:
            font_size = max(int(box_height * 0.8), 10)
            font = ImageFont.truetype(font_path, font_size, encoding="utf-8")
            draw_right.text(
                [box[0][0], box[0][1]], txt, fill=(0, 0, 0), font=font)
    img_left = Image.blend(image, img_left, 0.5)
    img_show = Image.new('RGB', (w * 2, h), (255, 255, 255))
    img_show.paste(img_left, (0, 0, w, h))
    img_show.paste(img_right, (w, 0, w * 2, h))
    return np.array(img_show)


def str_count(s):
    """
    Count the number of Chinese characters,
    a single English character and a single number
    equal to half the length of Chinese characters.
    args:
        s(string): the input of string
    return(int):
        the number of Chinese characters
    """
    import string
    count_zh = count_pu = 0
    s_len = len(s)
    en_dg_count = 0
    for c in s:
        if c in string.ascii_letters or c.isdigit() or c.isspace():
            en_dg_count += 1
        elif c.isalpha():
            count_zh += 1
        else:
            count_pu += 1
    return s_len - math.ceil(en_dg_count / 2)


def text_visual(texts,
                scores,
                img_h=400,
                img_w=600,
                threshold=0.,
                font_path="./doc/simfang.ttf"):
    """
    create new blank img and draw txt on it
    args:
        texts(list): the text will be draw
        scores(list|None): corresponding score of each txt
        img_h(int): the height of blank img
        img_w(int): the width of blank img
        font_path: the path of font which is used to draw text
    return(array):
    """
    if scores is not None:
        assert len(texts) == len(
            scores), "The number of txts and corresponding scores must match"

    def create_blank_img():
        blank_img = np.ones(shape=[img_h, img_w], dtype=np.int8) * 255
        blank_img[:, img_w - 1:] = 0
        blank_img = Image.fromarray(blank_img).convert("RGB")
        draw_txt = ImageDraw.Draw(blank_img)
        return blank_img, draw_txt

    blank_img, draw_txt = create_blank_img()

    font_size = 20
    txt_color = (0, 0, 0)
    font = ImageFont.truetype(font_path, font_size, encoding="utf-8")

    gap = font_size + 5
    txt_img_list = []
    count, index = 1, 0
    for idx, txt in enumerate(texts):
        index += 1
        if scores[idx] < threshold or math.isnan(scores[idx]):
            index -= 1
            continue
        first_line = True
        while str_count(txt) >= img_w // font_size - 4:
            tmp = txt
            txt = tmp[:img_w // font_size - 4]
            if first_line:
                new_txt = str(index) + ': ' + txt
                first_line = False
            else:
                new_txt = '    ' + txt
            draw_txt.text((0, gap * count), new_txt, txt_color, font=font)
            txt = tmp[img_w // font_size - 4:]
            if count >= img_h // gap - 1:
                txt_img_list.append(np.array(blank_img))
                blank_img, draw_txt = create_blank_img()
                count = 0
            count += 1
        if first_line:
            new_txt = str(index) + ': ' + txt + '   ' + '%.3f' % (scores[idx])
        else:
            new_txt = "  " + txt + "  " + '%.3f' % (scores[idx])
        draw_txt.text((0, gap * count), new_txt, txt_color, font=font)
        # whether add new blank img or not
        if count >= img_h // gap - 1 and idx + 1 < len(texts):
            txt_img_list.append(np.array(blank_img))
            blank_img, draw_txt = create_blank_img()
            count = 0
        count += 1
    txt_img_list.append(np.array(blank_img))
    if len(txt_img_list) == 1:
        blank_img = np.array(txt_img_list[0])
    else:
        blank_img = np.concatenate(txt_img_list, axis=1)
    return np.array(blank_img)


def base64_to_cv2(b64str):
    import base64
    data = base64.b64decode(b64str.encode('utf8'))
    data = np.fromstring(data, np.uint8)
    data = cv2.imdecode(data, cv2.IMREAD_COLOR)
    return data


def draw_boxes(image, boxes, scores=None, drop_score=0.5):
    if scores is None:
        scores = [1] * len(boxes)
    for (box, score) in zip(boxes, scores):
        if score < drop_score:
            continue
        box = np.reshape(np.array(box), [-1, 1, 2]).astype(np.int64)
        image = cv2.polylines(np.array(image), [box], True, (255, 0, 0), 2)
    return image


def get_current_memory_mb(gpu_id=None):
    """
    It is used to Obtain the memory usage of the CPU and GPU during the running of the program.
    And this function Current program is time-consuming.
    """
    import pynvml
    import psutil
    import GPUtil
    pid = os.getpid()
    p = psutil.Process(pid)
    info = p.memory_full_info()
    cpu_mem = info.uss / 1024. / 1024.
    gpu_mem = 0
    gpu_percent = 0
    if gpu_id is not None:
        GPUs = GPUtil.getGPUs()
        gpu_load = GPUs[gpu_id].load
        gpu_percent = gpu_load
        pynvml.nvmlInit()
        handle = pynvml.nvmlDeviceGetHandleByIndex(0)
        meminfo = pynvml.nvmlDeviceGetMemoryInfo(handle)
        gpu_mem = meminfo.used / 1024. / 1024.
    return round(cpu_mem, 4), round(gpu_mem, 4), round(gpu_percent, 4)


if __name__ == '__main__':
    pass<|MERGE_RESOLUTION|>--- conflicted
+++ resolved
@@ -109,14 +109,12 @@
     parser.add_argument("--use_mp", type=str2bool, default=False)
     parser.add_argument("--total_process_num", type=int, default=1)
     parser.add_argument("--process_id", type=int, default=0)
-<<<<<<< HEAD
-
+    
     parser.add_argument("--benchmark", type=bool, default=False)
     parser.add_argument("--save_log_path", type=str, default="./log_output/")
 
-=======
     parser.add_argument("--show_log", type=str2bool, default=True)
->>>>>>> 2c2918f2
+
     return parser
 
 
