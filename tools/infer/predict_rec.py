--- conflicted
+++ resolved
@@ -69,21 +69,22 @@
                 "character_dict_path": args.rec_char_dict_path,
                 "use_space_char": args.use_space_char
             }
-<<<<<<< HEAD
+        elif self.rec_algorithm == 'ViTSTR':
+            postprocess_params = {
+                'name': 'ViTSTRLabelDecode',
+                "character_dict_path": args.rec_char_dict_path,
+                "use_space_char": args.use_space_char
+            }
+        elif self.rec_algorithm == 'ABINet':
+            postprocess_params = {
+                'name': 'ABINetLabelDecode',
+                "character_dict_path": args.rec_char_dict_path,
+                "use_space_char": args.use_space_char
+            }
+
         elif self.rec_algorithm == "SPIN":
             postprocess_params = {
                 'name': 'SPINAttnLabelDecode',
-=======
-        elif self.rec_algorithm == 'ViTSTR':
-            postprocess_params = {
-                'name': 'ViTSTRLabelDecode',
-                "character_dict_path": args.rec_char_dict_path,
-                "use_space_char": args.use_space_char
-            }
-        elif self.rec_algorithm == 'ABINet':
-            postprocess_params = {
-                'name': 'ABINetLabelDecode',
->>>>>>> b6982b7f
                 "character_dict_path": args.rec_char_dict_path,
                 "use_space_char": args.use_space_char
             }
@@ -264,7 +265,6 @@
 
         return padding_im, resize_shape, pad_shape, valid_ratio
 
-<<<<<<< HEAD
     def resize_norm_img_spin(self, img):
         img = cv2.cvtColor(img, cv2.COLOR_BGR2GRAY)
         # return padding_im
@@ -281,7 +281,6 @@
         img -= mean
         img *= stdinv
         return img
-=======
     def resize_norm_img_svtr(self, img, image_shape):
 
         imgC, imgH, imgW = image_shape
@@ -311,7 +310,6 @@
 
         return resized_image
 
->>>>>>> b6982b7f
     def __call__(self, img_list):
         img_num = len(img_list)
         # Calculate the aspect ratio of all text bars
@@ -362,14 +360,11 @@
                                                          self.rec_image_shape)
                     norm_img = norm_img[np.newaxis, :]
                     norm_img_batch.append(norm_img)
-<<<<<<< HEAD
                 elif self.rec_algorithm == 'SPIN':
                     norm_img = self.resize_norm_img_spin(img_list[indices[ino]])
-=======
                 elif self.rec_algorithm == "ABINet":
                     norm_img = self.resize_norm_img_abinet(
                         img_list[indices[ino]], self.rec_image_shape)
->>>>>>> b6982b7f
                     norm_img = norm_img[np.newaxis, :]
                     norm_img_batch.append(norm_img)
                 else:
