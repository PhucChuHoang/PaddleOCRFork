--- conflicted
+++ resolved
@@ -6,7 +6,6 @@
   - [1.1 Data Preparation](#11-data-preparation)
   - [1.2 Download Pre-trained Model](#12-download-pre-trained-model)
 - [2. Training](#2-training)
-<<<<<<< HEAD
   * [2.1 Start Training](#21-start-training)
   * [2.2 Load Trained Model and Continue Training](#22-load-trained-model-and-continue-training)
   * [2.3 Training with New Backbone](#23-training-with-new-backbone)
@@ -14,12 +13,6 @@
   * [2.5 Distributed Training](#25-distributed-training)
   * [2.6 Training with knowledge distillation](#26)
   * [2.7 Training on other platform(Windows/macOS/Linux DCU)](#27)
-=======
-  - [2.1 Start Training](#21-start-training)
-  - [2.2 Load Trained Model and Continue Training](#22-load-trained-model-and-continue-training)
-  - [2.3 Training with New Backbone](#23-training-with-new-backbone)
-  - [2.4 Training with knowledge distillation](#24-training-with-knowledge-distillation)
->>>>>>> 79640f5d
 - [3. Evaluation and Test](#3-evaluation-and-test)
   - [3.1 Evaluation](#31-evaluation)
   - [3.2 Test](#32-test)
