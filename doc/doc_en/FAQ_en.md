## FAQ

1. **Prediction error: got an unexpected keyword argument 'gradient_clip'**  
The installed version of paddle is incorrect. Currently, this project only supports paddle1.7, which will be adapted to 1.8 in the near future.

2. **Error when converting attention recognition model: KeyError: 'predict'**  
Solved. Please update to the latest version of the code.

3. **About inference speed**  
When there are many words in the picture, the prediction time will increase. You can use `--rec_batch_num` to set a smaller prediction batch num. The default value is 30, which can be changed to 10 or other values.

4. **Service deployment and mobile deployment**  
It is expected that the service deployment based on Serving and the mobile deployment based on Paddle Lite will be released successively in mid-to-late June. Stay tuned for more updates.

5. **Release time of self-developed algorithm**  
Baidu Self-developed algorithms such as SAST, SRN and end2end PSL will be released in June or July. Please be patient.

6. **How to run on Windows or Mac?**  
PaddleOCR has completed the adaptation to Windows and MAC systems. Two points should be noted during operation:
    1. In [Quick installation](./installation_en.md), if you do not want to install docker, you can skip the first step and start with the second step.
    2. When downloading the inference model, if wget is not installed, you can directly click the model link or copy the link address to the browser to download, then extract and place it in the corresponding directory.

7. **The difference between ultra-lightweight model and General OCR model**  
At present, PaddleOCR has opensourced two Chinese models, namely 8.6M ultra-lightweight Chinese model and general Chinese OCR model. The comparison information between the two is as follows:
    - Similarities: Both use the same **algorithm** and **training data**；  
    - Differences: The difference lies in **backbone network** and **channel parameters**, the ultra-lightweight model uses MobileNetV3 as the backbone network, the general model uses Resnet50_vd as the detection model backbone, and Resnet34_vd as the recognition model backbone. You can compare the two model training configuration files to see the differences in parameters.

|Model|Backbone|Detection configuration file|Recognition configuration file|
|-|-|-|-|
|8.6M ultra-lightweight Chinese OCR model|MobileNetV3+MobileNetV3|det_mv3_db.yml|rec_chinese_lite_train.yml|
|General Chinese OCR model|Resnet50_vd+Resnet34_vd|det_r50_vd_db.yml|rec_chinese_common_train.yml|

8. **Is there a plan to opensource a model that only recognizes numbers or only English + numbers?**  
It is not planned to opensource numbers only, numbers + English only, or other vertical text models. Paddleocr has opensourced a variety of detection and recognition algorithms for customized training. The two Chinese models are also based on the training output of the open-source algorithm library. You can prepare the data according to the tutorial, choose the appropriate configuration file, train yourselves, and we believe that you can get good result. If you have any questions during the training, you are welcome to open issues or ask in the communication group. We will answer them in time.

9. **What is the training data used by the open-source model? Can it be opensourced?**  
At present, the open source model, dataset and magnitude are as follows:
    - Detection:  
    English dataset: ICDAR2015  
    Chinese dataset: LSVT street view dataset with 3w pictures
    - Recognition:  
    English dataset: MJSynth and SynthText synthetic dataset, the amount of data is tens of millions.  
    Chinese dataset: LSVT street view dataset with cropped text area, a total of 30w images. In addition, the synthesized data based on LSVT corpus is 500w.

    Among them, the public datasets are opensourced, users can search and download by themselves, or refer to [Chinese data set](./datasets_en.md), synthetic data is not opensourced, users can use open-source synthesis tools to synthesize data themselves. Current available synthesis tools include [text_renderer](https://github.com/Sanster/text_renderer), [SynthText](https://github.com/ankush-me/SynthText), [TextRecognitionDataGenerator](https://github.com/Belval/TextRecognitionDataGenerator), etc.

<<<<<<< HEAD
10. **Error in using the model with TPS module for prediction**  
Error message: Input(X) dims[3] and Input(Grid) dims[2] should be equal, but received X dimension[3](108) != Grid dimension[2](100)  
Solution：TPS does not support variable shape. Please set --rec_image_shape='3,32,100' and --rec_char_type='en'
=======
10. **Error in using the model with TPS module for prediction**

Error message: Input(X) dims[3] and Input(Grid) dims[2] should be equal, but received X dimension[3](108) != Grid dimension[2](100)

Solution：TPS does not support variable shape. Please set --rec_image_shape='3,32,100' and --rec_char_type='en'

11. **Custom dictionary used during training, the recognition results show that words do not appear in the dictionary**

The used custom dictionary path is not set when making prediction. The solution is setting parameter `rec_char_dict_path` to the corresponding dictionary file.
>>>>>>> 0c4eb09c
<|MERGE_RESOLUTION|>--- conflicted
+++ resolved
@@ -44,18 +44,10 @@
 
     Among them, the public datasets are opensourced, users can search and download by themselves, or refer to [Chinese data set](./datasets_en.md), synthetic data is not opensourced, users can use open-source synthesis tools to synthesize data themselves. Current available synthesis tools include [text_renderer](https://github.com/Sanster/text_renderer), [SynthText](https://github.com/ankush-me/SynthText), [TextRecognitionDataGenerator](https://github.com/Belval/TextRecognitionDataGenerator), etc.
 
-<<<<<<< HEAD
 10. **Error in using the model with TPS module for prediction**  
 Error message: Input(X) dims[3] and Input(Grid) dims[2] should be equal, but received X dimension[3](108) != Grid dimension[2](100)  
-Solution：TPS does not support variable shape. Please set --rec_image_shape='3,32,100' and --rec_char_type='en'
-=======
-10. **Error in using the model with TPS module for prediction**
-
-Error message: Input(X) dims[3] and Input(Grid) dims[2] should be equal, but received X dimension[3](108) != Grid dimension[2](100)
-
 Solution：TPS does not support variable shape. Please set --rec_image_shape='3,32,100' and --rec_char_type='en'
 
 11. **Custom dictionary used during training, the recognition results show that words do not appear in the dictionary**
 
-The used custom dictionary path is not set when making prediction. The solution is setting parameter `rec_char_dict_path` to the corresponding dictionary file.
->>>>>>> 0c4eb09c
+The used custom dictionary path is not set when making prediction. The solution is setting parameter `rec_char_dict_path` to the corresponding dictionary file.