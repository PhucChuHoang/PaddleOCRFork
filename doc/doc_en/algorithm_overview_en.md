--- conflicted
+++ resolved
@@ -68,11 +68,8 @@
 - [x]  [SVTR](./algorithm_rec_svtr_en.md)
 - [x]  [ViTSTR](./algorithm_rec_vitstr_en.md)
 - [x]  [ABINet](./algorithm_rec_abinet_en.md)
-<<<<<<< HEAD
+- [x]  [SPIN](./algorithm_rec_spin_en.md)
 - [x]  [RobustScanner](./algorithm_rec_robustscanner_en.md)
-=======
-- [x]  [SPIN](./algorithm_rec_spin_en.md)
->>>>>>> 1696b36bdb4152138ed5cb08a357df8fe03dc067
 
 Refer to [DTRB](https://arxiv.org/abs/1904.01906), the training and evaluation result of these above text recognition (using MJSynth and SynthText for training, evaluate on IIIT, SVT, IC03, IC13, IC15, SVTP, CUTE) is as follow:
 
