--- conflicted
+++ resolved
@@ -1,4 +1,3 @@
-<<<<<<< HEAD
 # PaddleOCR 快速开始
 
 **说明：** 本文主要介绍PaddleOCR wheel包对PP-OCR系列模型的快速使用，如要体验文档分析相关功能，请参考[PP-Structure快速使用教程](../ppstructure/quickstart.md)。
@@ -13,23 +12,7 @@
   - [2.2 Python脚本使用](#22)
       - [2.2.1 中英文与多语言使用](#221)
 - [3.小结](#3)
-=======
-- [PaddleOCR快速开始](#paddleocr快速开始)
-  - [1. 安装](#1-安装)
-    - [1.1 安装PaddlePaddle](#11-安装paddlepaddle)
-    - [1.2 安装PaddleOCR whl包](#12-安装paddleocr-whl包)
-  - [2. 便捷使用](#2-便捷使用)
-    - [2.1 命令行使用](#21-命令行使用)
-      - [2.1.1 中英文模型](#211-中英文模型)
-      - [2.1.2 多语言模型](#212-多语言模型)
-      - [2.1.3 版面分析](#213-版面分析)
-    - [2.2 Python脚本使用](#22-python脚本使用)
-      - [2.2.1 中英文与多语言使用](#221-中英文与多语言使用)
-      - [2.2.2 版面分析](#222-版面分析)
-  - [3. 小结](#3-小结)
-
-# PaddleOCR快速开始
->>>>>>> 39b831b9
+
 
 <a name="1"></a>
 ## 1. 安装
@@ -161,63 +144,6 @@
 | 繁体中文 | chinese_cht |      | 意大利文 | it     |      | 俄罗斯文 | ru     |
 
 全部语种及其对应的缩写列表可查看[多语言模型教程](./multi_languages.md)
-<<<<<<< HEAD
-=======
-<a name="213"></a>
-
-#### 2.1.3 版面分析
-
-版面分析是指对文档图片中的文字、标题、列表、图片和表格5类区域进行划分。对于前三类区域，直接使用OCR模型完成对应区域文字检测与识别，并将结果保存在txt中。对于表格类区域，经过表格结构化处理后，表格图片转换为相同表格样式的Excel文件。图片区域会被单独裁剪成图像。
-
-使用PaddleOCR的版面分析功能，需要指定`--type=structure`
-
-```bash
-paddleocr --image_dir=./table/1.png --type=structure
-```
-
-- **返回结果说明**
-
-  PP-Structure的返回结果为一个dict组成的list，示例如下
-
-  ```shell
-  [{   'type': 'Text',
-        'bbox': [34, 432, 345, 462],
-        'res': ([[36.0, 437.0, 341.0, 437.0, 341.0, 446.0, 36.0, 447.0], [41.0, 454.0, 125.0, 453.0, 125.0, 459.0, 41.0, 460.0]],
-                  [('Tigure-6. The performance of CNN and IPT models using difforen', 0.90060663), ('Tent  ', 0.465441)])
-    }
-  ]
-  ```
-
-  其中各个字段说明如下
-
-  | 字段 | 说明                                                         |
-  | ---- | ------------------------------------------------------------ |
-  | type | 图片区域的类型                                               |
-  | bbox | 图片区域的在原图的坐标，分别[左上角x，左上角y，右下角x，右下角y] |
-  | res  | 图片区域的OCR或表格识别结果。<br>表格: 表格的HTML字符串; <br>OCR: 一个包含各个单行文字的检测坐标和识别结果的元组 |
-
-  运行完成后，每张图片会在`output`字段指定的目录下有一个同名目录，图片里的每个表格会存储为一个excel，图片区域会被裁剪之后保存下来，excel文件和图片名为表格在图片里的坐标。
-
-  ```
-  /output/table/1/
-    └─ res.txt
-    └─ [454, 360, 824, 658].xlsx  表格识别结果
-    └─ [16, 2, 828, 305].jpg            被裁剪出的图片区域
-    └─ [17, 361, 404, 711].xlsx        表格识别结果
-  ```
-
-- **参数说明**
-
-  | 字段            | 说明                                     | 默认值                                       |
-  | --------------- | ---------------------------------------- | -------------------------------------------- |
-  | output          | excel和识别结果保存的地址                | ./output/table                               |
-  | table_max_len   | 表格结构模型预测时，图像的长边resize尺度 | 488                                          |
-  | table_model_dir | 表格结构模型 inference 模型地址          | None                                         |
-  | table_char_dict_path | 表格结构模型所用字典地址                 | ../ppocr/utils/dict/table_structure_dict.txt |
-
-  大部分参数和paddleocr whl包保持一致，见 [whl包文档](./whl.md)
-
->>>>>>> 39b831b9
 
 
 <a name="22"></a>
