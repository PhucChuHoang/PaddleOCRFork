# 文字检测

本节以icdar2015数据集为例，介绍PaddleOCR中检测模型训练、评估、测试的使用方式。

- [1. 准备数据和模型](#1-准备数据和模型)
  - [1.1 准备数据集](#11-准备数据集)
  - [1.2 下载预训练模型](#12-下载预训练模型)
- [2. 开始训练](#2-开始训练)
  - [2.1 启动训练](#21-启动训练)
  - [2.2 断点训练](#22-断点训练)
  - [2.3 更换Backbone 训练](#23-更换backbone-训练)
  - [2.4 混合精度训练](#24-混合精度训练)
  - [2.5 分布式训练](#25-分布式训练)
  - [2.6 知识蒸馏训练](#26-知识蒸馏训练)
  - [2.7 其他训练环境](#27-其他训练环境)
- [3. 模型评估与预测](#3-模型评估与预测)
  - [3.1 指标评估](#31-指标评估)
  - [3.2 测试检测效果](#32-测试检测效果)
- [4. 模型导出与预测](#4-模型导出与预测)
- [5. FAQ](#5-faq)

<a name="1--------"></a>
# 1. 准备数据和模型

## 1.1 准备数据集

准备数据集可参考 [ocr_datasets](./dataset/ocr_datasets.md) 。


<a name="12--------"></a>
## 1.2 下载预训练模型

首先下载模型backbone的pretrain model，PaddleOCR的检测模型目前支持两种backbone，分别是MobileNetV3、ResNet_vd系列，
您可以根据需求使用[PaddleClas](https://github.com/PaddlePaddle/PaddleClas/tree/release/2.0/ppcls/modeling/architectures)中的模型更换backbone，
对应的backbone预训练模型可以从[PaddleClas repo 主页中找到下载链接](https://github.com/PaddlePaddle/PaddleClas/blob/release%2F2.0/README_cn.md#resnet%E5%8F%8A%E5%85%B6vd%E7%B3%BB%E5%88%97)。

```shell
cd PaddleOCR/
# 根据backbone的不同选择下载对应的预训练模型
# 下载MobileNetV3的预训练模型
wget -P ./pretrain_models/ https://paddleocr.bj.bcebos.com/pretrained/MobileNetV3_large_x0_5_pretrained.pdparams
# 或，下载ResNet18_vd的预训练模型
wget -P ./pretrain_models/ https://paddleocr.bj.bcebos.com/pretrained/ResNet18_vd_pretrained.pdparams
# 或，下载ResNet50_vd的预训练模型
wget -P ./pretrain_models/ https://paddleocr.bj.bcebos.com/pretrained/ResNet50_vd_ssld_pretrained.pdparams
```

<a name="2-----"></a>
# 2. 开始训练

<a name="21-----"></a>
## 2.1 启动训练

*如果您安装的是cpu版本，请将配置文件中的 `use_gpu` 字段修改为false*

```shell
# 单机单卡训练 mv3_db 模型
python3 tools/train.py -c configs/det/det_mv3_db.yml \
     -o Global.pretrained_model=./pretrain_models/MobileNetV3_large_x0_5_pretrained

# 单机多卡训练，通过 --gpus 参数设置使用的GPU ID
python3 -m paddle.distributed.launch --gpus '0,1,2,3' tools/train.py -c configs/det/det_mv3_db.yml \
     -o Global.pretrained_model=./pretrain_models/MobileNetV3_large_x0_5_pretrained

```

上述指令中，通过-c 选择训练使用configs/det/det_db_mv3.yml配置文件。
有关配置文件的详细解释，请参考[链接](./config.md)。

您也可以通过-o参数在不需要修改yml文件的情况下，改变训练的参数，比如，调整训练的学习率为0.0001
```shell
python3 tools/train.py -c configs/det/det_mv3_db.yml -o Optimizer.base_lr=0.0001
```

<a name="22-----"></a>
## 2.2 断点训练

如果训练程序中断，如果希望加载训练中断的模型从而恢复训练，可以通过指定Global.checkpoints指定要加载的模型路径：
```shell
python3 tools/train.py -c configs/det/det_mv3_db.yml -o Global.checkpoints=./your/trained/model
```

**注意**：`Global.checkpoints`的优先级高于`Global.pretrained_model`的优先级，即同时指定两个参数时，优先加载`Global.checkpoints`指定的模型，如果`Global.checkpoints`指定的模型路径有误，会加载`Global.pretrained_model`指定的模型。

<a name="23---backbone---"></a>
## 2.3 更换Backbone 训练

PaddleOCR将网络划分为四部分，分别在[ppocr/modeling](../../ppocr/modeling)下。 进入网络的数据将按照顺序(transforms->backbones->
necks->heads)依次通过这四个部分。

```bash
├── architectures # 网络的组网代码
├── transforms    # 网络的图像变换模块
├── backbones     # 网络的特征提取模块
├── necks         # 网络的特征增强模块
└── heads         # 网络的输出模块
```
如果要更换的Backbone 在PaddleOCR中有对应实现，直接修改配置yml文件中`Backbone`部分的参数即可。

如果要使用新的Backbone，更换backbones的例子如下:

1. 在 [ppocr/modeling/backbones](../../ppocr/modeling/backbones) 文件夹下新建文件，如my_backbone.py。
2. 在 my_backbone.py 文件内添加相关代码，示例代码如下:

```python
import paddle
import paddle.nn as nn
import paddle.nn.functional as F


class MyBackbone(nn.Layer):
    def __init__(self, *args, **kwargs):
        super(MyBackbone, self).__init__()
        # your init code
        self.conv = nn.xxxx

    def forward(self, inputs):
        # your network forward
        y = self.conv(inputs)
        return y
```

3. 在 [ppocr/modeling/backbones/\__init\__.py](../../ppocr/modeling/backbones/__init__.py)文件内导入添加的`MyBackbone`模块，然后修改配置文件中Backbone进行配置即可使用，格式如下:

```yaml
Backbone:
name: MyBackbone
args1: args1
```

**注意**：如果要更换网络的其他模块，可以参考[文档](./add_new_algorithm.md)。

<a name="24---amp---"></a>
## 2.4 混合精度训练

如果您想进一步加快训练速度，可以使用[自动混合精度训练](https://www.paddlepaddle.org.cn/documentation/docs/zh/guides/01_paddle2.0_introduction/basic_concept/amp_cn.html)， 以单机单卡为例，命令如下：

```shell
python3 tools/train.py -c configs/det/det_mv3_db.yml \
     -o Global.pretrained_model=./pretrain_models/MobileNetV3_large_x0_5_pretrained \
     Global.use_amp=True Global.scale_loss=1024.0 Global.use_dynamic_loss_scaling=True
 ```

<a name="26---fleet---"></a>
## 2.5 分布式训练

多机多卡训练时，通过 `--ips` 参数设置使用的机器IP地址，通过 `--gpus` 参数设置使用的GPU ID：

```bash
python3 -m paddle.distributed.launch --ips="xx.xx.xx.xx,xx.xx.xx.xx" --gpus '0,1,2,3' tools/train.py -c configs/det/det_mv3_db.yml \
     -o Global.pretrained_model=./pretrain_models/MobileNetV3_large_x0_5_pretrained
```

**注意:** 采用多机多卡训练时，需要替换上面命令中的ips值为您机器的地址，机器之间需要能够相互ping通。另外，训练时需要在多个机器上分别启动命令。查看机器ip地址的命令为`ifconfig`。


<a name="26---distill---"></a>

## 2.6 知识蒸馏训练

PaddleOCR支持了基于知识蒸馏的检测模型训练过程，更多内容可以参考[知识蒸馏说明文档](./knowledge_distillation.md)。

**注意：** 知识蒸馏训练目前只支持PP-OCR使用的`DB`和`CRNN`算法。

<a name="27---other---"></a>

## 2.7 其他训练环境

- Windows GPU/CPU
<<<<<<< HEAD
在Windows平台上与Linux平台略有不同:
Windows平台只支持`单卡`的训练与预测，指定GPU进行训练`set CUDA_VISIBLE_DEVICES=0`
在Windows平台，DataLoader只支持单进程模式，因此需要设置 `num_workers` 为0;

- macOS
不支持GPU模式，需要在配置文件中设置`use_gpu`为False，其余训练评估预测命令与Linux GPU完全相同。

- Linux DCU
DCU设备上运行需要设置环境变量 `export HIP_VISIBLE_DEVICES=0,1,2,3`，其余训练评估预测命令与Linux GPU完全相同。
=======

- macOS

- Linux DCU
>>>>>>> 79640f5d


<a name="3--------"></a>
# 3. 模型评估与预测

<a name="31-----"></a>
## 3.1 指标评估

PaddleOCR计算三个OCR检测相关的指标，分别是：Precision、Recall、Hmean（F-Score）。

训练中模型参数默认保存在`Global.save_model_dir`目录下。在评估指标时，需要设置`Global.checkpoints`指向保存的参数文件。

```shell
python3 tools/eval.py -c configs/det/det_mv3_db.yml  -o Global.checkpoints="{path/to/weights}/best_accuracy"
```


<a name="32-------"></a>
## 3.2 测试检测效果

测试单张图像的检测效果：
```shell
python3 tools/infer_det.py -c configs/det/det_mv3_db.yml -o Global.infer_img="./doc/imgs_en/img_10.jpg" Global.pretrained_model="./output/det_db/best_accuracy"
```

测试DB模型时，调整后处理阈值：
```shell
python3 tools/infer_det.py -c configs/det/det_mv3_db.yml -o Global.infer_img="./doc/imgs_en/img_10.jpg" Global.pretrained_model="./output/det_db/best_accuracy"  PostProcess.box_thresh=0.6 PostProcess.unclip_ratio=2.0
```
* 注：`box_thresh`、`unclip_ratio`是DB后处理参数，其他检测模型不支持。

测试文件夹下所有图像的检测效果：
```shell
python3 tools/infer_det.py -c configs/det/det_mv3_db.yml -o Global.infer_img="./doc/imgs_en/" Global.pretrained_model="./output/det_db/best_accuracy"
```

<a name="4--------"></a>
# 4. 模型导出与预测

inference 模型（`paddle.jit.save`保存的模型）
一般是模型训练，把模型结构和模型参数保存在文件中的固化模型，多用于预测部署场景。
训练过程中保存的模型是checkpoints模型，保存的只有模型的参数，多用于恢复训练等。
与checkpoints模型相比，inference 模型会额外保存模型的结构信息，在预测部署、加速推理上性能优越，灵活方便，适合于实际系统集成。

检测模型转inference 模型方式：
```shell
# 加载配置文件`det_mv3_db.yml`，从`output/det_db`目录下加载`best_accuracy`模型，inference模型保存在`./output/det_db_inference`目录下
python3 tools/export_model.py -c configs/det/det_mv3_db.yml -o Global.pretrained_model="./output/det_db/best_accuracy" Global.save_inference_dir="./output/det_db_inference/"
```

DB检测模型inference 模型预测：
```shell
python3 tools/infer/predict_det.py --det_algorithm="DB" --det_model_dir="./output/det_db_inference/" --image_dir="./doc/imgs/" --use_gpu=True
```
如果是其他检测，比如EAST模型，det_algorithm参数需要修改为EAST，默认为DB算法：
```shell
python3 tools/infer/predict_det.py --det_algorithm="EAST" --det_model_dir="./output/det_db_inference/" --image_dir="./doc/imgs/" --use_gpu=True
```

<a name="5-faq"></a>
# 5. FAQ

Q1: 训练模型转inference 模型之后预测效果不一致？

**A**：此类问题出现较多，问题多是trained model预测时候的预处理、后处理参数和inference model预测的时候的预处理、后处理参数不一致导致的。以det_mv3_db.yml配置文件训练的模型为例，训练模型、inference模型预测结果不一致问题解决方式如下：
- 检查[trained model预处理](https://github.com/PaddlePaddle/PaddleOCR/blob/c1ed243fb68d5d466258243092e56cbae32e2c14/configs/det/det_mv3_db.yml#L116)，和[inference model的预测预处理](https://github.com/PaddlePaddle/PaddleOCR/blob/c1ed243fb68d5d466258243092e56cbae32e2c14/tools/infer/predict_det.py#L42)函数是否一致。算法在评估的时候，输入图像大小会影响精度，为了和论文保持一致，训练icdar15配置文件中将图像resize到[736, 1280]，但是在inference model预测的时候只有一套默认参数，会考虑到预测速度问题，默认限制图像最长边为960做resize的。训练模型预处理和inference模型的预处理函数位于[ppocr/data/imaug/operators.py](https://github.com/PaddlePaddle/PaddleOCR/blob/c1ed243fb68d5d466258243092e56cbae32e2c14/ppocr/data/imaug/operators.py#L147)
- 检查[trained model后处理](https://github.com/PaddlePaddle/PaddleOCR/blob/c1ed243fb68d5d466258243092e56cbae32e2c14/configs/det/det_mv3_db.yml#L51)，和[inference 后处理参数](https://github.com/PaddlePaddle/PaddleOCR/blob/c1ed243fb68d5d466258243092e56cbae32e2c14/tools/infer/utility.py#L50)是否一致。

Q1: 训练EAST模型提示找不到lanms库？

**A**：执行pip3 install lanms-nova 即可。<|MERGE_RESOLUTION|>--- conflicted
+++ resolved
@@ -167,7 +167,6 @@
 ## 2.7 其他训练环境
 
 - Windows GPU/CPU
-<<<<<<< HEAD
 在Windows平台上与Linux平台略有不同:
 Windows平台只支持`单卡`的训练与预测，指定GPU进行训练`set CUDA_VISIBLE_DEVICES=0`
 在Windows平台，DataLoader只支持单进程模式，因此需要设置 `num_workers` 为0;
@@ -177,13 +176,6 @@
 
 - Linux DCU
 DCU设备上运行需要设置环境变量 `export HIP_VISIBLE_DEVICES=0,1,2,3`，其余训练评估预测命令与Linux GPU完全相同。
-=======
-
-- macOS
-
-- Linux DCU
->>>>>>> 79640f5d
-
 
 <a name="3--------"></a>
 # 3. 模型评估与预测
