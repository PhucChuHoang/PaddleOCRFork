[English](README.md) | 简体中文

# PPOCRLabel

PPOCRLabel是一款适用于OCR领域的半自动化图形标注工具，内置PPOCR模型对数据自动标注和重新识别。使用python3和pyqt5编写，支持矩形框标注和四点标注模式，导出格式可直接用于PPOCR检测和识别模型的训练。

<img src="./data/gif/steps.gif" width="100%"/>

#### 近期更新

- 2021.8.11：
  - 新增功能：打开数据所在文件夹、图像旋转（注意：旋转前的图片上不能存在标记框）（by [Wei-JL](https://github.com/Wei-JL)）
  - 新增快捷键说明（帮助-快捷键）、修复批处理下的方向快捷键移动功能（by [d2623587501](https://github.com/d2623587501)）
- 2021.2.5：新增批处理与撤销功能（by [Evezerest](https://github.com/Evezerest))
  - **批处理功能**：按住Ctrl键选择标记框后可批量移动、复制、删除、重新识别。
  - **撤销功能**：在绘制四点标注框过程中或对框进行编辑操作后，按下Ctrl+Z可撤销上一部操作。
  - 修复图像旋转和尺寸问题、优化编辑标记框过程（by [ninetailskim](https://github.com/ninetailskim)、 [edencfc](https://github.com/edencfc)）
- 2021.1.11：优化标注体验（by [edencfc](https://github.com/edencfc)）：
  - 用户可在“视图 - 弹出标记输入框”选择在画完检测框后标记输入框是否弹出。
  - 识别结果与检测框同步滚动。
  - 识别结果更改为单击修改。（如果无法修改，请切换为系统自带输入法，或再次切回原输入法）
- 2020.12.18： 支持对单个标记框进行重新识别（by [ninetailskim](https://github.com/ninetailskim)），完善快捷键。

如果您对以上内容感兴趣或对完善工具有不一样的想法，欢迎加入我们的SIG队伍与我们共同开发。可以在[此处](https://github.com/PaddlePaddle/PaddleOCR/issues/1728)完成问卷和前置任务，经过我们确认相关内容后即可正式加入，享受SIG福利，共同为OCR开源事业贡献（特别说明：针对PPOCRLabel的改进也属于PaddleOCR前置任务）


## 1. 安装

### 1.1 环境搭建
#### 安装PaddlePaddle

```bash
pip3 install --upgrade pip

如果您的机器安装的是CUDA9或CUDA10，请运行以下命令安装
python3 -m pip install paddlepaddle-gpu -i https://mirror.baidu.com/pypi/simple

如果您的机器是CPU，请运行以下命令安装

python3 -m pip install paddlepaddle -i https://mirror.baidu.com/pypi/simple
```

更多的版本需求，请参照[安装文档](https://www.paddlepaddle.org.cn/install/quick)中的说明进行操作。

#### **安装PaddleOCR**

```bash
【推荐】git clone https://github.com/PaddlePaddle/PaddleOCR

如果因为网络问题无法pull成功，也可选择使用码云上的托管：

git clone https://gitee.com/paddlepaddle/PaddleOCR

注：码云托管代码可能无法实时同步本github项目更新，存在3~5天延时，请优先使用推荐方式。
```

#### 安装第三方库

```bash
cd PaddleOCR
pip3 install -r requirements.txt
```

注意，windows环境下，建议从[这里](https://www.lfd.uci.edu/~gohlke/pythonlibs/#shapely)下载shapely安装包完成安装， 直接通过pip安装的shapely库可能出现`[winRrror 126] 找不到指定模块的问题`。

### 1.2 安装PPOCRLabel

#### Windows

```bash
pip install pyqt5
cd ./PPOCRLabel # 将目录切换到PPOCRLabel文件夹下
python PPOCRLabel.py --lang ch
```

#### Ubuntu Linux

```bash
pip3 install pyqt5
pip3 install trash-cli
cd ./PPOCRLabel # 将目录切换到PPOCRLabel文件夹下
python3 PPOCRLabel.py --lang ch
```

#### MacOS
```bash
pip3 install pyqt5
pip3 uninstall opencv-python # 由于mac版本的opencv与pyqt有冲突，需先手动卸载opencv
pip3 install opencv-contrib-python-headless==4.2.0.32 # 安装headless版本的open-cv
cd ./PPOCRLabel # 将目录切换到PPOCRLabel文件夹下
python3 PPOCRLabel.py --lang ch
```

## 2. 使用

### 2.1 操作步骤

1. 安装与运行：使用上述命令安装与运行程序。
2. 打开文件夹：在菜单栏点击 “文件” - "打开目录" 选择待标记图片的文件夹<sup>[1]</sup>.
3. 自动标注：点击 ”自动标注“，使用PPOCR超轻量模型对图片文件名前图片状态<sup>[2]</sup>为 “X” 的图片进行自动标注。
4. 手动标注：点击 “矩形标注”（推荐直接在英文模式下点击键盘中的 “W”)，用户可对当前图片中模型未检出的部分进行手动绘制标记框。点击键盘Q，则使用四点标注模式（或点击“编辑” - “四点标注”），用户依次点击4个点后，双击左键表示标注完成。
5. 标记框绘制完成后，用户点击 “确认”，检测框会先被预分配一个 “待识别” 标签。
6. 重新识别：将图片中的所有检测画绘制/调整完成后，点击 “重新识别”，PPOCR模型会对当前图片中的**所有检测框**重新识别<sup>[3]</sup>。
7. 内容更改：双击识别结果，对不准确的识别结果进行手动更改。
8. **确认标记：点击 “确认”，图片状态切换为 “√”，跳转至下一张。**
9. 删除：点击 “删除图像”，图片将会被删除至回收站。
10. 导出结果：用户可以通过菜单中“文件-导出标记结果”手动导出，同时也可以点击“文件 - 自动导出标记结果”开启自动导出。手动确认过的标记将会被存放在所打开图片文件夹下的*Label.txt*中。在菜单栏点击 “文件” - "导出识别结果"后，会将此类图片的识别训练数据保存在*crop_img*文件夹下，识别标签保存在*rec_gt.txt*中<sup>[4]</sup>。

### 注意

[1] PPOCRLabel以文件夹为基本标记单位，打开待标记的图片文件夹后，不会在窗口栏中显示图片，而是在点击 "选择文件夹" 之后直接将文件夹下的图片导入到程序中。

[2] 图片状态表示本张图片用户是否手动保存过，未手动保存过即为 “X”，手动保存过为 “√”。点击 “自动标注”按钮后，PPOCRLabel不会对状态为 “√” 的图片重新标注。

[3] 点击“重新识别”后，模型会对图片中的识别结果进行覆盖。因此如果在此之前手动更改过识别结果，有可能在重新识别后产生变动。

[4] PPOCRLabel产生的文件放置于标记图片文件夹下，包括一下几种，请勿手动更改其中内容，否则会引起程序出现异常。

|    文件名     |                             说明                             |
| :-----------: | :----------------------------------------------------------: |
|   Label.txt   | 检测标签，可直接用于PPOCR检测模型训练。用户每确认5张检测结果后，程序会进行自动写入。当用户关闭应用程序或切换文件路径后同样会进行写入。 |
| fileState.txt | 图片状态标记文件，保存当前文件夹下已经被用户手动确认过的图片名称。 |
|  Cache.cach   |              缓存文件，保存模型自动识别的结果。              |
|  rec_gt.txt   | 识别标签。可直接用于PPOCR识别模型训练。需用户手动点击菜单栏“文件” - "导出识别结果"后产生。 |
|   crop_img    |   识别数据。按照检测框切割后的图片。与rec_gt.txt同时产生。   |

## 3. 说明

### 3.1 快捷键

| 快捷键           | 说明                         |
| ---------------- | ---------------------------- |
| Ctrl + shift + R | 对当前图片的所有标记重新识别 |
| W                | 新建矩形框                   |
| Q                | 新建四点框                   |
| Ctrl + E         | 编辑所选框标签               |
| Ctrl + R         | 重新识别所选标记             |
| Ctrl + C         | 复制并粘贴选中的标记框       |
| Ctrl + 鼠标左键  | 多选标记框                   |
| Backspace        | 删除所选框                   |
| Ctrl + V         | 确认本张图片标记             |
| Ctrl + Shift + d | 删除本张图片                 |
| D                | 下一张图片                   |
| A                | 上一张图片                   |
| Ctrl++           | 缩小                         |
| Ctrl--           | 放大                         |
| ↑→↓←             | 移动标记框                   |

### 3.2 内置模型

 - 默认模型：PPOCRLabel默认使用PaddleOCR中的中英文超轻量OCR模型，支持中英文与数字识别，多种语言检测。

 - 模型语言切换：用户可通过菜单栏中 "PaddleOCR" - "选择模型" 切换内置模型语言，目前支持的语言包括法文、德文、韩文、日文。具体模型下载链接可参考[PaddleOCR模型列表](https://github.com/PaddlePaddle/PaddleOCR/blob/develop/doc/doc_ch/models_list.md).

 - **自定义模型**：如果用户想将内置模型更换为自己的推理模型，可根据[自定义模型代码使用](https://github.com/PaddlePaddle/PaddleOCR/blob/develop/doc/doc_ch/whl.md#%E8%87%AA%E5%AE%9A%E4%B9%89%E6%A8%A1%E5%9E%8B)，通过修改PPOCRLabel.py中针对[PaddleOCR类的实例化](https://github.com/PaddlePaddle/PaddleOCR/blob/release/2.3/PPOCRLabel/PPOCRLabel.py#L116) :

   `self.ocr = PaddleOCR(use_pdserving=False, use_angle_cls=True, det=True, cls=True, use_gpu=gpu, lang=lang) `，在 `det_model_dir` 中传入  自己的模型即可。 

### 3.3 导出标记结果

PPOCRLabel支持三种导出方式：

- 自动导出：点击“文件 - 自动导出标记结果”后，用户每确认过一张图片，程序自动将标记结果写入Label.txt中。若未开启此选项，则检测到用户手动确认过5张图片后进行自动导出。

  > 默认情况下自动导出功能为关闭状态

- 手动导出：点击“文件 - 导出标记结果”手动导出标记。

- 关闭应用程序导出

### 3.4 导出部分识别结果

针对部分难以识别的数据，通过在识别结果的复选框中**取消勾选**相应的标记，其识别结果不会被导出。被取消勾选的识别结果在标记文件 `label.txt` 中的 `difficult` 变量保存为 `True` 。

> *注意：识别结果中的复选框状态仍需用户手动点击确认后才能保留*

### 3.5 错误提示
- 如果同时使用whl包安装了paddleocr，其优先级大于通过paddleocr.py调用PaddleOCR类，whl包未更新时会导致程序异常。

- PPOCRLabel**不支持对中文文件名**的图片进行自动标注。

- 针对Linux用户：如果您在打开软件过程中出现**objc[XXXXX]**开头的错误，证明您的opencv版本太高，建议安装4.2版本：
    ```
    pip install opencv-python==4.2.0.32
    ```

- 如果出现 ```Missing string id``` 开头的错误，需要重新编译资源：
    ```
    pyrcc5 -o libs/resources.py resources.qrc
    ```

- 如果出现``` module 'cv2' has no attribute 'INTER_NEAREST'```错误，需要首先删除所有opencv相关包，然后重新安装4.2.0.32版本的headless opencv
    ```
    pip install opencv-contrib-python-headless==4.2.0.32
    ```
### 数据集划分
- 在终端中输入以下命令执行数据集划分脚本：
    ```
    cd ./PPOCRLabel # 将目录切换到PPOCRLabel文件夹下
    python gen_ocr_train_val_test.py --trainValTestRatio 6:2:2 --labelRootPath ../train_data/label --detRootPath ../train_data/det --recRootPath ../train_data/rec
    ```
- 参数说明：

    trainValTestRatio是训练集、验证集、测试集的图像数量划分比例，根据你的实际情况设定，默认是6:2:2

    labelRootPath是PPOCRLabel标注的数据集存放路径，默认是../train_data/label

    detRootPath是根据PPOCRLabel标注的数据集划分后的文本检测数据集存放的路径，默认是../train_data/det 

<<<<<<< HEAD
    recRootPath是根据PPOCRLabel标注的数据集划分后的字符识别数据集存放的路径，默认是../train_data/rec
    
### 参考资料
=======
### 4. 参考资料
>>>>>>> 0b37c118

1.[Tzutalin. LabelImg. Git code (2015)](https://github.com/tzutalin/labelImg)<|MERGE_RESOLUTION|>--- conflicted
+++ resolved
@@ -207,12 +207,9 @@
 
     detRootPath是根据PPOCRLabel标注的数据集划分后的文本检测数据集存放的路径，默认是../train_data/det 
 
-<<<<<<< HEAD
     recRootPath是根据PPOCRLabel标注的数据集划分后的字符识别数据集存放的路径，默认是../train_data/rec
     
-### 参考资料
-=======
+    
 ### 4. 参考资料
->>>>>>> 0b37c118
 
 1.[Tzutalin. LabelImg. Git code (2015)](https://github.com/tzutalin/labelImg)